from django.conf.urls.defaults import *
from django.conf import settings
from django.views.generic.simple import direct_to_template

from django.contrib import admin
admin.autodiscover()

urlpatterns = patterns('',
<<<<<<< HEAD
    (r'^admin/doc/', include('django.contrib.admindocs.urls')),
    (r'^admin/', include(admin.site.urls)),
    (r'^accounts/', include('userena.urls')),
    (r'^messages/', include('userena.contrib.umessages.urls')),
    url(r'^$',
        direct_to_template,
        {'template': 'static/index.html'},
        name='index'),
    (r'^i18n/', include('django.conf.urls.i18n')),
=======
    (r'', include('images.urls')),
   # (r'^users/', include('userena.urls')),
>>>>>>> b87d541b

    # Examples:
    # url(r'^$', 'CoralNet.views.home', name='home'),
    # url(r'^CoralNet/', include('CoralNet.foo.urls')),

    # Uncomment the admin/doc line below to enable admin documentation:
    # url(r'^admin/doc/', include('django.contrib.admindocs.urls')),

    # Uncomment the next line to enable the admin:
    # url(r'^admin/', include(admin.site.urls)),
)

if settings.DEBUG:
    urlpatterns += patterns('',
        (r'^media/(?P<path>.*)$',
         'django.views.static.serve',
         {'document_root': settings.MEDIA_ROOT, 'show_indexes': True, }),
)

<|MERGE_RESOLUTION|>--- conflicted
+++ resolved
@@ -6,7 +6,7 @@
 admin.autodiscover()
 
 urlpatterns = patterns('',
-<<<<<<< HEAD
+    (r'', include('images.urls')),
     (r'^admin/doc/', include('django.contrib.admindocs.urls')),
     (r'^admin/', include(admin.site.urls)),
     (r'^accounts/', include('userena.urls')),
@@ -15,12 +15,8 @@
         direct_to_template,
         {'template': 'static/index.html'},
         name='index'),
-    (r'^i18n/', include('django.conf.urls.i18n')),
-=======
-    (r'', include('images.urls')),
-   # (r'^users/', include('userena.urls')),
->>>>>>> b87d541b
-
+    (r'^i18n/', include('django.conf.urls.i18n')),                   
+   
     # Examples:
     # url(r'^$', 'CoralNet.views.home', name='home'),
     # url(r'^CoralNet/', include('CoralNet.foo.urls')),
@@ -30,6 +26,8 @@
 
     # Uncomment the next line to enable the admin:
     # url(r'^admin/', include(admin.site.urls)),
+
+
 )
 
 if settings.DEBUG:
