--- conflicted
+++ resolved
@@ -305,10 +305,7 @@
         else:
             raise ValidationError("Unknown value for {field_name}".format(field_name=field_name))
 
-<<<<<<< HEAD
         return self.cleaned_data[field_name]
-=======
-        return self.cleaned_data['is_uploading_annotations_not_just_points']
 
 class SelectAllCheckbox(Form):
     """
@@ -365,5 +362,4 @@
             newValueObj, created = Value5.objects.get_or_create(name=data['key5'], source=self.source)
             data['key5'] = newValueObj
 
-        return super(MetadataForm, self).clean()
->>>>>>> 75d9103d
+        return super(MetadataForm, self).clean()